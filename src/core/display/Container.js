--- conflicted
+++ resolved
@@ -384,55 +384,6 @@
 // performance increase to avoid using call.. (10x faster)
 Container.prototype.containerUpdateTransform = Container.prototype.updateTransform;
 
-<<<<<<< HEAD
-/**
- * Retrieves the bounds of the Container as a rectangle. The bounds calculation takes all visible children into consideration.
- *
- * @return {PIXI.Rectangle} The rectangular bounding area
- */
-Container.prototype.getBounds = function ()
-{
-    if(!this._currentBounds)
-    {
-
-        if (this.children.length === 0)
-        {
-            return math.Rectangle.EMPTY;
-        }
-
-        // TODO the bounds have already been calculated this render session so return what we have
-
-        var minX = Infinity;
-        var minY = Infinity;
-
-        var maxX = -Infinity;
-        var maxY = -Infinity;
-
-        var childBounds;
-        var childMaxX;
-        var childMaxY;
-
-        var childVisible = false;
-
-        for (var i = 0, j = this.children.length; i < j; ++i)
-        {
-            var child = this.children[i];
-
-            if (!child.visible)
-            {
-                continue;
-            }
-
-            childBounds = this.children[i].getBounds();
-            if (childBounds === math.Rectangle.EMPTY) {
-                continue;
-            }
-            childVisible = true;
-
-            minX = minX < childBounds.x ? minX : childBounds.x;
-            minY = minY < childBounds.y ? minY : childBounds.y;
-=======
->>>>>>> 0820620a
 
 Container.prototype.calculateBounds = function ()
 {
@@ -443,15 +394,7 @@
         return;
     }
 
-<<<<<<< HEAD
-        if (!childVisible)
-        {
-            this._currentBounds = math.Rectangle.EMPTY;
-            return this._currentBounds;
-        }
-=======
     this._calculateBounds();
->>>>>>> 0820620a
 
     for (var i = 0; i < this.children.length; i++)
     {
