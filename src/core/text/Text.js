import Sprite from '../sprites/Sprite';
import Texture from '../textures/Texture';
import math from '../math';
import utils from '../utils';
import CONST from '../const';
import TextStyle from './TextStyle';

const defaultDestroyOptions = {
    texture:true,
    children:false,
    baseTexture:true
};

/**
 * A Text Object will create a line or multiple lines of text. To split a line you can use '\n' in your text string,
 * or add a wordWrap property set to true and and wordWrapWidth property with a value in the style object.
 *
 * A Text can be created directly from a string and a style object
 *
 * ```js
 * let text = new PIXI.Text('This is a pixi text',{fontFamily : 'Arial', fontSize: 24, fill : 0xff1010, align : 'center'});
 * ```
 *
 * @class
 * @extends PIXI.Sprite
 * @memberof PIXI
 * @param text {string} The string that you would like the text to display
 * @param [style] {object|PIXI.TextStyle} The style parameters
 */
class Text extends Sprite
{
    constructor(text, style)
    {
        const canvas = document.createElement('canvas');
        const texture = Texture.fromCanvas(canvas);

        texture.orig = new math.Rectangle();
        texture.trim = new math.Rectangle();

        super(texture);

        /**
         * The canvas element that everything is drawn to
         *
         * @member {HTMLCanvasElement}
         */
        this.canvas = canvas;

        /**
         * The canvas 2d context that everything is drawn with
         * @member {HTMLCanvasElement}
         */
        this.context = this.canvas.getContext('2d');

        /**
         * The resolution / device pixel ratio of the canvas. This is set automatically by the renderer.
         * @member {number}
         * @default 1
         */
        this.resolution = CONST.RESOLUTION;

        /**
         * Private tracker for the current text.
         *
         * @member {string}
         * @private
         */
        this._text = null;

        /**
         * Private tracker for the current style.
         *
         * @member {object}
         * @private
         */
        this._style = null;
        /**
         * Private listener to track style changes.
         *
         * @member {Function}
         * @private
         */
        this._styleListener = null;

        /**
         * Private tracker for the current font.
         *
         * @member {string}
         * @private
         */
        this._font = '';

        this.text = text;
        this.style = style;

        this.localStyleID = -1;
    }

    /**
     * Renders text and updates it when needed
     * @param respectDirty {boolean} Whether to abort updating the text if the Text isn't dirty and the function is called.
     * @private
     */
    updateText(respectDirty)
    {
        const style = this._style;

        // check if style has changed..
        if(this.localStyleID !== style.styleID)
        {
            this.dirty = true;
            this.localStyleID = style.styleID;
        }

        if (!this.dirty && respectDirty) {
            return;
        }

        // build canvas api font setting from invididual components. Convert a numeric style.fontSize to px
        const fontSizeString = (typeof style.fontSize === 'number') ? `${style.fontSize}px` : style.fontSize;
        this._font = `${style.fontStyle} ${style.fontVariant} ${style.fontWeight} ${fontSizeString} ${style.fontFamily}`;

        this.context.font = this._font;

        // word wrap
        // preserve original text
        let outputText = style.wordWrap ? this.wordWrap(this._text) : this._text;

        // split text into lines
        let lines = outputText.split(/(?:\r\n|\r|\n)/);

        // calculate text width
        const lineWidths = new Array(lines.length);
        let maxLineWidth = 0;
        let fontProperties = this.determineFontProperties(this._font);

        for (let i = 0; i < lines.length; i++)
        {
            let lineWidth = this.context.measureText(lines[i]).width + ((lines[i].length - 1) * style.letterSpacing);
            lineWidths[i] = lineWidth;
            maxLineWidth = Math.max(maxLineWidth, lineWidth);
        }

        let width = maxLineWidth + style.strokeThickness;
        if (style.dropShadow)
        {
            width += style.dropShadowDistance;
        }

        width += style.padding * 2;

        this.canvas.width = Math.ceil( ( width + this.context.lineWidth ) * this.resolution );

        // calculate text height
        let lineHeight = this.style.lineHeight || fontProperties.fontSize + style.strokeThickness;

        let height = Math.max(lineHeight, fontProperties.fontSize  + style.strokeThickness) + (lines.length - 1) * lineHeight;
        if (style.dropShadow)
        {
            height += style.dropShadowDistance;
        }

        this.canvas.height = Math.ceil( ( height + this._style.padding * 2 ) * this.resolution );

        this.context.scale( this.resolution, this.resolution);

        if (navigator.isCocoonJS)
        {
            this.context.clearRect(0, 0, this.canvas.width, this.canvas.height);

        }

    //    this.context.fillStyle="#FF0000";
    //    this.context.fillRect(0, 0, this.canvas.width, this.canvas.height);

        this.context.font = this._font;
        this.context.strokeStyle = style.stroke;
        this.context.lineWidth = style.strokeThickness;
        this.context.textBaseline = style.textBaseline;
        this.context.lineJoin = style.lineJoin;
        this.context.miterLimit = style.miterLimit;

        let linePositionX;
        let linePositionY;

        if (style.dropShadow)
        {
            if (style.dropShadowBlur > 0) {
                this.context.shadowColor = style.dropShadowColor;
                this.context.shadowBlur = style.dropShadowBlur;
            } else {
                this.context.fillStyle = style.dropShadowColor;
            }

            let xShadowOffset = Math.cos(style.dropShadowAngle) * style.dropShadowDistance;
            let yShadowOffset = Math.sin(style.dropShadowAngle) * style.dropShadowDistance;

            for (let i = 0; i < lines.length; i++)
            {
                linePositionX = style.strokeThickness / 2;
                linePositionY = (style.strokeThickness / 2 + i * lineHeight) + fontProperties.ascent;

                if (style.align === 'right')
                {
                    linePositionX += maxLineWidth - lineWidths[i];
                }
                else if (style.align === 'center')
                {
                    linePositionX += (maxLineWidth - lineWidths[i]) / 2;
                }

                if (style.fill)
                {
                    this.drawLetterSpacing(lines[i], linePositionX + xShadowOffset + style.padding, linePositionY + yShadowOffset + style.padding);

                    if (style.stroke && style.strokeThickness)
                    {
                        this.context.strokeStyle = style.dropShadowColor;
                        this.drawLetterSpacing(lines[i], linePositionX + xShadowOffset + style.padding, linePositionY + yShadowOffset + style.padding, true);
                        this.context.strokeStyle = style.stroke;
                    }
                }
            }
        }

        //set canvas text styles
        this.context.fillStyle = this._generateFillStyle(style, lines);

        //draw lines line by line
        for (let i = 0; i < lines.length; i++)
        {
            linePositionX = style.strokeThickness / 2;
            linePositionY = (style.strokeThickness / 2 + i * lineHeight) + fontProperties.ascent;

            if (style.align === 'right')
            {
                linePositionX += maxLineWidth - lineWidths[i];
            }
            else if (style.align === 'center')
            {
                linePositionX += (maxLineWidth - lineWidths[i]) / 2;
            }

            if (style.stroke && style.strokeThickness)
            {
                this.drawLetterSpacing(lines[i], linePositionX + style.padding, linePositionY + style.padding, true);
            }

            if (style.fill)
            {
                this.drawLetterSpacing(lines[i], linePositionX + style.padding, linePositionY + style.padding);
            }
        }

        this.updateTexture();
    }

    /**
     * Render the text with letter-spacing.
     * @param {string} text - The text to draw
     * @param {number} x - Horizontal position to draw the text
     * @param {number} y - Vertical position to draw the text
     * @param {boolean} [isStroke=false] - Is this drawing for the outside stroke of the text? If not, it's for the inside fill
     * @private
     */
    drawLetterSpacing(text, x, y, isStroke=false)
    {
        const style = this._style;

        // letterSpacing of 0 means normal
        const letterSpacing = style.letterSpacing;

        if (letterSpacing === 0)
        {
            if (isStroke)
            {
                this.context.strokeText(text, x, y);
            }
            else
            {
                this.context.fillText(text, x, y);
            }
            return;
        }

        const characters = String.prototype.split.call(text, '');
        let currentPosition = x,
            index = 0,
            current;

        while (index < text.length)
        {
            current = characters[index++];
            if (isStroke)
            {
                this.context.strokeText(current, currentPosition, y);
            }
            else
            {
                this.context.fillText(current, currentPosition, y);
            }
            currentPosition += this.context.measureText(current).width + letterSpacing;
        }
    }

    /**
     * Updates texture size based on canvas size
     *
     * @private
     */
    updateTexture()
    {
        const texture = this._texture;
        const style = this._style;

        texture.baseTexture.hasLoaded = true;
        texture.baseTexture.resolution = this.resolution;

        texture.baseTexture.realWidth = this.canvas.width;
        texture.baseTexture.realHeight = this.canvas.height;
        texture.baseTexture.width = this.canvas.width / this.resolution;
        texture.baseTexture.height = this.canvas.height / this.resolution;
        texture.trim.width = texture._frame.width = this.canvas.width / this.resolution;
        texture.trim.height = texture._frame.height = this.canvas.height / this.resolution;

        texture.trim.x = -style.padding;
        texture.trim.y = -style.padding;

        texture.orig.width = texture._frame.width- style.padding*2;
        texture.orig.height = texture._frame.height - style.padding*2;

        //call sprite onTextureUpdate to update scale if _width or _height were set
        this._onTextureUpdate();

        texture.baseTexture.emit('update',  texture.baseTexture);

        this.dirty = false;
    }

    /**
     * Renders the object using the WebGL renderer
     *
     * @param renderer {PIXI.WebGLRenderer} The renderer
     */
    renderWebGL(renderer)
    {
        if(this.resolution !== renderer.resolution)
        {
            this.resolution = renderer.resolution;
            this.dirty = true;
        }

        this.updateText(true);

        super.renderWebGL(renderer);
    }

    /**
     * Renders the object using the Canvas renderer
     *
     * @param renderer {PIXI.CanvasRenderer} The renderer
     * @private
     */
    _renderCanvas(renderer)
    {
        if(this.resolution !== renderer.resolution)
        {
            this.resolution = renderer.resolution;
            this.dirty = true;
        }

        this.updateText(true);

        super._renderCanvas(renderer);
    }

    /**
     * Calculates the ascent, descent and fontSize of a given fontStyle
     *
     * @param fontStyle {string} String representing the style of the font
     * @return {Object} Font properties object
     * @private
     */
    determineFontProperties(fontStyle)
    {
        let properties = Text.fontPropertiesCache[fontStyle];

        if (!properties)
        {
            properties = {};

            const canvas = Text.fontPropertiesCanvas;
            const context = Text.fontPropertiesContext;

            context.font = fontStyle;

            const width = Math.ceil(context.measureText('|MÉq').width);
            let baseline = Math.ceil(context.measureText('M').width);
            const height = 2 * baseline;

            baseline = baseline * 1.4 | 0;

            canvas.width = width;
            canvas.height = height;

            context.fillStyle = '#f00';
            context.fillRect(0, 0, width, height);

            context.font = fontStyle;

            context.textBaseline = 'alphabetic';
            context.fillStyle = '#000';
            context.fillText('|MÉq', 0, baseline);

            let imagedata = context.getImageData(0, 0, width, height).data;
            let pixels = imagedata.length;
            let line = width * 4;

            let idx = 0;
            let stop = false;

            // ascent. scan from top to bottom until we find a non red pixel
            let i;
            for (i = 0; i < baseline; i++)
            {
                for (let j = 0; j < line; j += 4)
                {
                    if (imagedata[idx + j] !== 255)
                    {
                        stop = true;
                        break;
                    }
                }
                if (!stop)
                {
                    idx += line;
                }
                else
                {
                    break;
                }
            }

            properties.ascent = baseline - i;

            idx = pixels - line;
            stop = false;

            // descent. scan from bottom to top until we find a non red pixel
            for (i = height; i > baseline; i--)
            {
                for (let j = 0; j < line; j += 4)
                {
                    if (imagedata[idx + j] !== 255)
                    {
                        stop = true;
                        break;
                    }
                }
                if (!stop)
                {
                    idx -= line;
                }
                else
                {
                    break;
                }
            }

            properties.descent = i - baseline;
            properties.fontSize = properties.ascent + properties.descent;

            Text.fontPropertiesCache[fontStyle] = properties;
        }

        return properties;
    }

    /**
     * Applies newlines to a string to have it optimally fit into the horizontal
     * bounds set by the Text object's wordWrapWidth property.
     *
     * @param text {string} String to apply word wrapping to
     * @return {string} New string with new lines applied where required
     * @private
     */
    wordWrap(text)
    {
        // Greedy wrapping algorithm that will wrap words as the line grows longer
        // than its horizontal bounds.
        let result = '';
        const lines = text.split('\n');
        const wordWrapWidth = this._style.wordWrapWidth;
        for (let i = 0; i < lines.length; i++)
        {
            let spaceLeft = wordWrapWidth;
            let words = lines[i].split(' ');
            for (let j = 0; j < words.length; j++)
            {
                let wordWidth = this.context.measureText(words[j]).width;
                if (this._style.breakWords && wordWidth > wordWrapWidth)
                {
                    // Word should be split in the middle
                    let characters = words[j].split('');
                    for (let c = 0; c < characters.length; c++)
                    {
                      let characterWidth = this.context.measureText(characters[c]).width;
                      if (characterWidth > spaceLeft)
                      {
                        result += '\n' + characters[c];
                        spaceLeft = wordWrapWidth - characterWidth;
                      }
                      else
                      {
                        if (c === 0)
                        {
                          result += ' ';
                        }
                        result += characters[c];
                        spaceLeft -= characterWidth;
                      }
                    }
                }
                else
                {
                    let wordWidthWithSpace = wordWidth + this.context.measureText(' ').width;
                    if (j === 0 || wordWidthWithSpace > spaceLeft)
                    {
                        // Skip printing the newline if it's the first word of the line that is
                        // greater than the word wrap width.
                        if (j > 0)
                        {
                            result += '\n';
                        }
                        result += words[j];
                        spaceLeft = wordWrapWidth - wordWidth;
                    }
                    else
                    {
                        spaceLeft -= wordWidthWithSpace;
                        result += ' ' + words[j];
                    }
                }
            }

            if (i < lines.length-1)
            {
                result += '\n';
            }
        }
        return result;
    }

    /**
     * calculates the bounds of the Text as a rectangle. The bounds calculation takes the worldTransform into account.
     */
    _calculateBounds()
    {
        this.updateText(true);
        this.calculateVertices();
        // if we have already done this on THIS frame.
        this._bounds.addQuad(this.vertexData);
    }

    /**
     * Method to be called upon a TextStyle change.
     * @private
     */
    _onStyleChange()
    {
        this.dirty = true;
    }

    /**
     * Generates the fill style. Can automatically generate a gradient based on the fill style being an array
     * @return string|Number|CanvasGradient
     * @private
     */
    _generateFillStyle(style, lines)
    {
        if (!Array.isArray(style.fill))
        {
            return style.fill;
        }
        else
        {
            // the gradient will be evenly spaced out according to how large the array is.
            // ['#FF0000', '#00FF00', '#0000FF'] would created stops at 0.25, 0.5 and 0.75
            let gradient;
            let totalIterations;
            let currentIteration;
            let stop;

            const width = this.canvas.width / this.resolution;
            const height = this.canvas.height / this.resolution;

            if (style.fillGradientType === CONST.TEXT_GRADIENT.LINEAR_VERTICAL)
            {
                // start the gradient at the top center of the canvas, and end at the bottom middle of the canvas
                gradient = this.context.createLinearGradient(width / 2, 0, width / 2, height);

                // we need to repeat the gradient so that each invididual line of text has the same vertical gradient effect
                // ['#FF0000', '#00FF00', '#0000FF'] over 2 lines would create stops at 0.125, 0.25, 0.375, 0.625, 0.75, 0.875
                totalIterations = ( style.fill.length + 1 ) * lines.length;
                currentIteration = 0;
                for (let i = 0; i < lines.length; i++)
                {
                    currentIteration += 1;
                    for (let j = 0; j < style.fill.length; j++)
                    {
                        stop = (currentIteration / totalIterations);
                        gradient.addColorStop(stop, style.fill[j]);
                        currentIteration++;
                    }
                }
            }
            else
            {
                // start the gradient at the center left of the canvas, and end at the center right of the canvas
                gradient = this.context.createLinearGradient(0, height / 2, width, height / 2);

                // can just evenly space out the gradients in this case, as multiple lines makes no difference to an even left to right gradient
                totalIterations = style.fill.length + 1;
                currentIteration = 1;

                for (let i = 0; i < style.fill.length; i++)
                {
                    stop = currentIteration / totalIterations;
                    gradient.addColorStop(stop, style.fill[i]);
                    currentIteration++;
                }
            }

            return gradient;
        }
    }

    /**
     * Destroys this text object.
     * Note* Unlike a Sprite, a Text object will automatically destroy its baseTexture and texture as
     * the majorety of the time the texture will not be shared with any other Sprites.
     *
     * @param [options] {object|boolean} Options parameter. A boolean will act as if all options have been set to that value
     * @param [options.children=false] {boolean} if set to true, all the children will have their destroy
     *      method called as well. 'options' will be passed on to those calls.
     * @param [options.texture=true] {boolean} Should it destroy the current texture of the sprite as well
     * @param [options.baseTexture=true] {boolean} Should it destroy the base texture of the sprite as well
     */
    destroy(options)
    {
        if (typeof options === 'boolean') {
            options = { children: options };
        }

        options =  Object.assign({}, defaultDestroyOptions, options);

        super.destroy(options);

        // make sure to reset the the context and canvas.. dont want this hanging around in memory!
        this.context = null;
        this.canvas = null;

        this._style = null;
    }

    /**
     * The width of the Text, setting this will actually modify the scale to achieve the value set
     *
     * @member {number}
     * @memberof PIXI.Text#
     */
    get width()
    {
        this.updateText(true);

        return Math.abs(this.scale.x) * this.texture.orig.width;
    }
    set width(value)
    {
        this.updateText(true);

        let sign = utils.sign(this.scale.x) || 1;
        this.scale.x = sign * value / this.texture.orig.width;
        this._width = value;
    }

    /**
     * The height of the Text, setting this will actually modify the scale to achieve the value set
     *
     * @member {number}
     * @memberof PIXI.Text#
     */
    get height()
    {
        this.updateText(true);

        return Math.abs(this.scale.y) * this._texture.orig.height;
    }
    set height(value)
    {
        this.updateText(true);

        const sign = utils.sign(this.scale.y) || 1;
        this.scale.y = sign * value / this.texture.orig.height;
        this._height = value;
    }

    /**
     * Set the style of the text. Set up an event listener to listen for changes on the style object and mark the text as dirty.
     *
     * @member {object|PIXI.TextStyle}
     * @memberof PIXI.Text#
     */
    get style()
    {
        return this._style;
    }
    set style(style)
    {
<<<<<<< HEAD

        style = style || {};
        if (style instanceof TextStyle)
=======
        // cocoon on canvas+ cannot generate textures, so use the first colour instead
        if ( navigator.isCocoonJS ) {
            return style.fill[0];
        }

        // the gradient will be evenly spaced out according to how large the array is.
        // ['#FF0000', '#00FF00', '#0000FF'] would created stops at 0.25, 0.5 and 0.75
        var i;
        var gradient;
        var totalIterations;
        var currentIteration;
        var stop;

        var width = this.canvas.width / this.resolution;
        var height = this.canvas.height / this.resolution;

        if (style.fillGradientType === CONST.TEXT_GRADIENT.LINEAR_VERTICAL)
>>>>>>> 8fe0ad20
        {
            this._style = style;
        }
        else
        {
            this._style = new TextStyle(style);
        }

        this.localStyleID = -1;
        this.dirty = true;
    }

    /**
     * Set the copy for the text object. To split a line you can use '\n'.
     *
     * @member {string}
     * @memberof PIXI.Text#
     */
    get text()
    {
        return this._text;
    }
    set text(text)
    {

        text = text || ' ';
        text = text.toString();

        if (this._text === text)
        {
            return;
        }
        this._text = text;
        this.dirty = true;
    }
}

Text.fontPropertiesCache = {};
Text.fontPropertiesCanvas = document.createElement('canvas');
Text.fontPropertiesContext = Text.fontPropertiesCanvas.getContext('2d');

export default Text;<|MERGE_RESOLUTION|>--- conflicted
+++ resolved
@@ -584,6 +584,12 @@
         }
         else
         {
+            // cocoon on canvas+ cannot generate textures, so use the first colour instead
+            if ( navigator.isCocoonJS )
+            {
+                return style.fill[0];
+            }
+            
             // the gradient will be evenly spaced out according to how large the array is.
             // ['#FF0000', '#00FF00', '#0000FF'] would created stops at 0.25, 0.5 and 0.75
             let gradient;
@@ -717,29 +723,8 @@
     }
     set style(style)
     {
-<<<<<<< HEAD
-
         style = style || {};
         if (style instanceof TextStyle)
-=======
-        // cocoon on canvas+ cannot generate textures, so use the first colour instead
-        if ( navigator.isCocoonJS ) {
-            return style.fill[0];
-        }
-
-        // the gradient will be evenly spaced out according to how large the array is.
-        // ['#FF0000', '#00FF00', '#0000FF'] would created stops at 0.25, 0.5 and 0.75
-        var i;
-        var gradient;
-        var totalIterations;
-        var currentIteration;
-        var stop;
-
-        var width = this.canvas.width / this.resolution;
-        var height = this.canvas.height / this.resolution;
-
-        if (style.fillGradientType === CONST.TEXT_GRADIENT.LINEAR_VERTICAL)
->>>>>>> 8fe0ad20
         {
             this._style = style;
         }
