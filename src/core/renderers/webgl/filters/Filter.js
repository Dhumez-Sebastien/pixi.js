import Shader from '../../../shader/Shader';
import Program from '../../../shader/Program';
import { BLEND_MODES } from '../../../const';
import settings from '../../../settings';

// let math = require('../../../math');
/**
 * @class
 * @memberof PIXI
 * @extends PIXI.Shader
 */
<<<<<<< HEAD
class Filter extends Shader
=======
export default class Filter
>>>>>>> 5827e82e
{
    /**
     * @param {string} [vertexSrc] - The source of the vertex shader.
     * @param {string} [fragmentSrc] - The source of the fragment shader.
     * @param {object} [uniforms] - Custom uniforms to use to augment the built-in ones.
     */
    constructor(vertexSrc, fragmentSrc, uniforms)
    {
        const program = Program.from(vertexSrc, fragmentSrc);

        super(program, uniforms);

        this.blendMode = BLEND_MODES.NORMAL;

<<<<<<< HEAD
=======
        this.uniformData = uniforms || extractUniformsFromSrc(this.vertexSrc, this.fragmentSrc, 'projectionMatrix|uSampler');

        /**
         * An object containing the current values of custom uniforms.
         * @example <caption>Updating the value of a custom uniform</caption>
         * filter.uniforms.time = performance.now();
         *
         * @member {object}
         */
        this.uniforms = {};

        for (const i in this.uniformData)
        {
            this.uniforms[i] = this.uniformData[i].value;
        }

        // this is where we store shader references..
        // TODO we could cache this!
        this.glShaders = {};

        // used for cacheing.. sure there is a better way!
        if (!SOURCE_KEY_MAP[this.vertexSrc + this.fragmentSrc])
        {
            SOURCE_KEY_MAP[this.vertexSrc + this.fragmentSrc] = uid();
        }

        this.glShaderKey = SOURCE_KEY_MAP[this.vertexSrc + this.fragmentSrc];

>>>>>>> 5827e82e
        /**
         * The padding of the filter. Some filters require extra space to breath such as a blur.
         * Increasing this will add extra width and height to the bounds of the object that the
         * filter is applied to.
         *
         * @member {number}
         */
        this.padding = 4;

        /**
         * The resolution of the filter. Setting this to be lower will lower the quality but
         * increase the performance of the filter.
         *
         * @member {number}
         */
        this.resolution = settings.RESOLUTION;

        /**
         * If enabled is true the filter is applied, if false it will not.
         *
         * @member {boolean}
         */
        this.enabled = true;
    }

    /**
     * Applies the filter
     *
     * @param {PIXI.FilterManager} filterManager - The renderer to retrieve the filter from
     * @param {PIXI.RenderTarget} input - The input render target.
     * @param {PIXI.RenderTarget} output - The target to output to.
     * @param {boolean} clear - Should the output be cleared before rendering to it
     * @param {object} [currentState] - It's current state of filter.
     *        There are some useful properties in the currentState :
     *        target, filters, sourceFrame, destinationFrame, renderTarget, resolution
     */
    apply(filterManager, input, output, clear, currentState) // eslint-disable-line no-unused-vars
    {
        // do as you please!

        filterManager.applyFilter(this, input, output, clear);

        // or just do a regular render..
    }
<<<<<<< HEAD
}

export default Filter;
=======

    /**
     * The default vertex shader source
     *
     * @static
     * @constant
     */
    static get defaultVertexSrc()
    {
        return [
            'attribute vec2 aVertexPosition;',
            'attribute vec2 aTextureCoord;',

            'uniform mat3 projectionMatrix;',
            'uniform mat3 filterMatrix;',

            'varying vec2 vTextureCoord;',
            'varying vec2 vFilterCoord;',

            'void main(void){',
            '   gl_Position = vec4((projectionMatrix * vec3(aVertexPosition, 1.0)).xy, 0.0, 1.0);',
            '   vFilterCoord = ( filterMatrix * vec3( aTextureCoord, 1.0)  ).xy;',
            '   vTextureCoord = aTextureCoord ;',
            '}',
        ].join('\n');
    }

    /**
     * The default fragment shader source
     *
     * @static
     * @constant
     */
    static get defaultFragmentSrc()
    {
        return [
            'varying vec2 vTextureCoord;',
            'varying vec2 vFilterCoord;',

            'uniform sampler2D uSampler;',
            'uniform sampler2D filterSampler;',

            'void main(void){',
            '   vec4 masky = texture2D(filterSampler, vFilterCoord);',
            '   vec4 sample = texture2D(uSampler, vTextureCoord);',
            '   vec4 color;',
            '   if(mod(vFilterCoord.x, 1.0) > 0.5)',
            '   {',
            '     color = vec4(1.0, 0.0, 0.0, 1.0);',
            '   }',
            '   else',
            '   {',
            '     color = vec4(0.0, 1.0, 0.0, 1.0);',
            '   }',
            // '   gl_FragColor = vec4(mod(vFilterCoord.x, 1.5), vFilterCoord.y,0.0,1.0);',
            '   gl_FragColor = mix(sample, masky, 0.5);',
            '   gl_FragColor *= sample.a;',
            '}',
        ].join('\n');
    }
}
>>>>>>> 5827e82e
<|MERGE_RESOLUTION|>--- conflicted
+++ resolved
@@ -9,11 +9,7 @@
  * @memberof PIXI
  * @extends PIXI.Shader
  */
-<<<<<<< HEAD
-class Filter extends Shader
-=======
-export default class Filter
->>>>>>> 5827e82e
+export default class Filter extends Shader
 {
     /**
      * @param {string} [vertexSrc] - The source of the vertex shader.
@@ -28,37 +24,6 @@
 
         this.blendMode = BLEND_MODES.NORMAL;
 
-<<<<<<< HEAD
-=======
-        this.uniformData = uniforms || extractUniformsFromSrc(this.vertexSrc, this.fragmentSrc, 'projectionMatrix|uSampler');
-
-        /**
-         * An object containing the current values of custom uniforms.
-         * @example <caption>Updating the value of a custom uniform</caption>
-         * filter.uniforms.time = performance.now();
-         *
-         * @member {object}
-         */
-        this.uniforms = {};
-
-        for (const i in this.uniformData)
-        {
-            this.uniforms[i] = this.uniformData[i].value;
-        }
-
-        // this is where we store shader references..
-        // TODO we could cache this!
-        this.glShaders = {};
-
-        // used for cacheing.. sure there is a better way!
-        if (!SOURCE_KEY_MAP[this.vertexSrc + this.fragmentSrc])
-        {
-            SOURCE_KEY_MAP[this.vertexSrc + this.fragmentSrc] = uid();
-        }
-
-        this.glShaderKey = SOURCE_KEY_MAP[this.vertexSrc + this.fragmentSrc];
-
->>>>>>> 5827e82e
         /**
          * The padding of the filter. Some filters require extra space to breath such as a blur.
          * Increasing this will add extra width and height to the bounds of the object that the
@@ -99,74 +64,8 @@
     {
         // do as you please!
 
-        filterManager.applyFilter(this, input, output, clear);
+        filterManager.applyFilter(this, input, output, clear, currentState);
 
         // or just do a regular render..
     }
-<<<<<<< HEAD
-}
-
-export default Filter;
-=======
-
-    /**
-     * The default vertex shader source
-     *
-     * @static
-     * @constant
-     */
-    static get defaultVertexSrc()
-    {
-        return [
-            'attribute vec2 aVertexPosition;',
-            'attribute vec2 aTextureCoord;',
-
-            'uniform mat3 projectionMatrix;',
-            'uniform mat3 filterMatrix;',
-
-            'varying vec2 vTextureCoord;',
-            'varying vec2 vFilterCoord;',
-
-            'void main(void){',
-            '   gl_Position = vec4((projectionMatrix * vec3(aVertexPosition, 1.0)).xy, 0.0, 1.0);',
-            '   vFilterCoord = ( filterMatrix * vec3( aTextureCoord, 1.0)  ).xy;',
-            '   vTextureCoord = aTextureCoord ;',
-            '}',
-        ].join('\n');
-    }
-
-    /**
-     * The default fragment shader source
-     *
-     * @static
-     * @constant
-     */
-    static get defaultFragmentSrc()
-    {
-        return [
-            'varying vec2 vTextureCoord;',
-            'varying vec2 vFilterCoord;',
-
-            'uniform sampler2D uSampler;',
-            'uniform sampler2D filterSampler;',
-
-            'void main(void){',
-            '   vec4 masky = texture2D(filterSampler, vFilterCoord);',
-            '   vec4 sample = texture2D(uSampler, vTextureCoord);',
-            '   vec4 color;',
-            '   if(mod(vFilterCoord.x, 1.0) > 0.5)',
-            '   {',
-            '     color = vec4(1.0, 0.0, 0.0, 1.0);',
-            '   }',
-            '   else',
-            '   {',
-            '     color = vec4(0.0, 1.0, 0.0, 1.0);',
-            '   }',
-            // '   gl_FragColor = vec4(mod(vFilterCoord.x, 1.5), vFilterCoord.y,0.0,1.0);',
-            '   gl_FragColor = mix(sample, masky, 0.5);',
-            '   gl_FragColor *= sample.a;',
-            '}',
-        ].join('\n');
-    }
-}
->>>>>>> 5827e82e
+}